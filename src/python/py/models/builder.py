--- conflicted
+++ resolved
@@ -1518,11 +1518,7 @@
         self.make_cast(make_cast_name, root_input, ir.DataType.FLOAT, shape=shape)
 
         make_pow_name = f"{basename}/Pow"
-<<<<<<< HEAD
         make_pow_inputs = [f"{make_cast_name}/output_0", f"/model/constants/FLOAT/0D/2"]
-=======
-        make_pow_inputs = [f"{make_cast_name}/output_0", "/model/constants/TensorProto.FLOAT/0D/2"]
->>>>>>> 71ba9948
 
         self.make_node("Pow", inputs=make_pow_inputs, outputs=[f"{make_pow_name}/output_0"], name=make_pow_name, domain="")
         self.make_value_info(f"{make_pow_name}/output_0", ir.DataType.FLOAT, shape=shape)
@@ -1532,26 +1528,16 @@
         self.make_reduce_mean(make_reducemean_name, make_reducemean_inputs, ir.DataType.FLOAT, keepdims=True, axes=[-1], shape=shape)
 
         make_add_name = f"{basename}/Add"
-<<<<<<< HEAD
         make_add_inputs = [f"{make_reducemean_name}/output_0", f"/model/constants/FLOAT/0D/{self.layernorm_attrs['epsilon']}"]
         self.make_add(make_add_name, make_add_inputs, TensorProto.FLOAT, shape=shape)
-=======
-        make_add_inputs = [f"{make_reducemean_name}/output_0", f"/model/constants/TensorProto.FLOAT/0D/{self.layernorm_attrs['epsilon']}"]
-        self.make_add(make_add_name, make_add_inputs, ir.DataType.FLOAT, shape=shape)
->>>>>>> 71ba9948
 
         make_sqrt_name = f"{basename}/Sqrt"
         make_sqrt_inputs = [f"{make_add_name}/output_0"]
         self.make_sqrt(make_sqrt_name, make_sqrt_inputs, ir.DataType.FLOAT, shape=shape)
 
         make_div_name = f"{basename}/Div"
-<<<<<<< HEAD
         make_div_inputs = [f"/model/constants/FLOAT/0D/1", f"{make_sqrt_name}/output_0"]
         self.make_div(make_div_name, make_div_inputs, TensorProto.FLOAT, shape=shape)
-=======
-        make_div_inputs = ["/model/constants/TensorProto.FLOAT/0D/1", f"{make_sqrt_name}/output_0"]
-        self.make_div(make_div_name, make_div_inputs, ir.DataType.FLOAT, shape=shape)
->>>>>>> 71ba9948
 
         make_mul_name = f"{basename}/Mul"
         make_mul_inputs = [f"{make_div_name}/output_0", f"{make_cast_name}/output_0"]
